--- conflicted
+++ resolved
@@ -250,19 +250,11 @@
     del W
     return pcs_stu
 
-<<<<<<< HEAD
 def pca(ref_filepref, stu_filepref, out_filepref, method='oadp',
-        dim_ref=4, dim_stu=None, dim_online=None, dim_spikes=None, dim_spikes_max=None):
+        dim_ref=4, dim_stu=None, dim_online=None, dim_rand=None, dim_spikes=None, dim_spikes_max=None):
 
     create_logger(out_filepref)
-    assert method in ['oadp', 'ap', 'adp', 'sp']
-=======
-def pca(ref_filepref, stu_filepref, method='oadp',
-        dim_ref=4, dim_stu=None, dim_online=None, dim_rand=None, dim_spikes=None, dim_spikes_max=None):
-
-    create_logger()
     assert method in ['randoadp', 'oadp', 'ap', 'adp', 'sp']
->>>>>>> 81fa6dfd
     if method in ['oadp', 'adp']:
         if dim_stu is None:
             dim_stu = dim_ref * 2
